--- conflicted
+++ resolved
@@ -11,8 +11,10 @@
 	"github.com/gin-gonic/gin"
 )
 
-<<<<<<< HEAD
 var (
+  // DefaultExcludedExtentions is a predefined list of file extensions that should be excluded from gzip compression.
+  // These extensions typically represent image files that are already compressed
+  // and do not benefit from additional compression.
 	DefaultExcludedExtentions = NewExcludedExtensions([]string{
 		".png", ".gif", ".jpeg", ".jpg",
 	})
@@ -21,13 +23,6 @@
 	}
 	UnsupportedContentEncoding = errors.New("Unsupported content encoding")
 )
-=======
-// DefaultExcludedExtentions is a predefined list of file extensions that should be excluded from gzip compression.
-// These extensions typically represent image files that are already compressed
-// and do not benefit from additional compression.
-var DefaultExcludedExtentions = NewExcludedExtensions([]string{
-	".png", ".gif", ".jpeg", ".jpg",
-})
 
 // Option is an interface that defines a method to apply a configuration
 // to a given config instance. Implementations of this interface can be
@@ -41,7 +36,6 @@
 var _ Option = (*optionFunc)(nil)
 
 type optionFunc func(*config)
->>>>>>> 3529136c
 
 func (o optionFunc) apply(c *config) {
 	o(c)
