package gzip

import (
	"compress/gzip"

	"github.com/gin-gonic/gin"
)

const (
	BestCompression    = gzip.BestCompression
	BestSpeed          = gzip.BestSpeed
	DefaultCompression = gzip.DefaultCompression
	NoCompression      = gzip.NoCompression
)

func Gzip(level int, options ...Option) gin.HandlerFunc {
	return newGzipHandler(level, options...).Handle
}

type gzipWriter struct {
	gin.ResponseWriter
	writer *gzip.Writer
}

func (g *gzipWriter) WriteString(s string) (int, error) {
	g.Header().Del("Content-Length")
	return g.writer.Write([]byte(s))
}

func (g *gzipWriter) Write(data []byte) (int, error) {
	g.Header().Del("Content-Length")
	return g.writer.Write(data)
}

// Fix: https://github.com/mholt/caddy/issues/38
func (g *gzipWriter) WriteHeader(code int) {
	g.Header().Del("Content-Length")
	g.ResponseWriter.WriteHeader(code)
<<<<<<< HEAD
}

func (g *gzipWriter) WriteHeaderNow() {
	g.Header().Del("Content-Length")
	g.ResponseWriter.WriteHeaderNow()
}

func shouldCompress(req *http.Request) bool {
	if !strings.Contains(req.Header.Get("Accept-Encoding"), "gzip") ||
		strings.Contains(req.Header.Get("Connection"), "Upgrade") ||
		strings.Contains(req.Header.Get("Content-Type"), "text/event-stream") {

		return false
	}

	extension := filepath.Ext(req.URL.Path)
	if len(extension) < 4 { // fast path
		return true
	}

	switch extension {
	case ".png", ".gif", ".jpeg", ".jpg":
		return false
	default:
		return true
	}
=======
>>>>>>> 3aff1266
}<|MERGE_RESOLUTION|>--- conflicted
+++ resolved
@@ -36,33 +36,4 @@
 func (g *gzipWriter) WriteHeader(code int) {
 	g.Header().Del("Content-Length")
 	g.ResponseWriter.WriteHeader(code)
-<<<<<<< HEAD
-}
-
-func (g *gzipWriter) WriteHeaderNow() {
-	g.Header().Del("Content-Length")
-	g.ResponseWriter.WriteHeaderNow()
-}
-
-func shouldCompress(req *http.Request) bool {
-	if !strings.Contains(req.Header.Get("Accept-Encoding"), "gzip") ||
-		strings.Contains(req.Header.Get("Connection"), "Upgrade") ||
-		strings.Contains(req.Header.Get("Content-Type"), "text/event-stream") {
-
-		return false
-	}
-
-	extension := filepath.Ext(req.URL.Path)
-	if len(extension) < 4 { // fast path
-		return true
-	}
-
-	switch extension {
-	case ".png", ".gif", ".jpeg", ".jpg":
-		return false
-	default:
-		return true
-	}
-=======
->>>>>>> 3aff1266
 }